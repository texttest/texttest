--- conflicted
+++ resolved
@@ -134,15 +134,9 @@
         self.dialog.vbox.pack_start(vbox, True, True, 0)
 
     def createVBox(self, dirToProperties):
-<<<<<<< HEAD
-        vbox = gtk.VBox()
+        vbox = Gtk.VBox()
         for dir, properties in list(dirToProperties.items()):
-            expander = gtk.Expander()
-=======
-        vbox = Gtk.VBox()
-        for dir, properties in dirToProperties.items():
             expander = Gtk.Expander()
->>>>>>> b41625a7
             expander.set_label_widget(self.justify(dir))
             table = Gtk.Table(len(properties), 7)
             table.set_col_spacings(5)
