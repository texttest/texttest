--- conflicted
+++ resolved
@@ -235,16 +235,9 @@
             if author and (author not in authors):
                 authors.append(author)
             for msgNode in changeset.getElementsByTagName("msg"):
-<<<<<<< HEAD
                 if len(msgNode.childNodes):
                     msg = msgNode.childNodes[0].nodeValue
                     self.addUnique(bugs, self.getBugs(msg))
-        
-=======
-                msg = msgNode.childNodes[0].nodeValue
-                self.addUnique(bugs, self.getBugs(msg))
-
->>>>>>> d6b484f5
         return authors, bugs
 
     def parsePlainChangeLog(self, fileName):
@@ -294,13 +287,7 @@
             return " ".join([ part.capitalize() for part in withoutEmail.split(".") ])
         else:
             try:
-<<<<<<< HEAD
-                return withoutEmail.encode("ascii", "xmlcharrefreplace")
-            except UnicodeError:
-                return "unparseable author"
-            
-=======
-                withoutEmail = withoutEmail.encode("ascii", "xmlcharrefreplace")
+               withoutEmail = withoutEmail.encode("ascii", "xmlcharrefreplace")
             except UnicodeDecodeError, exception:
                 print "FAILED to encode name '" + withoutEmail + "' (repr: " + repr(withoutEmail) + ", " \
                       + str(type(withoutEmail)) + ", default encoding: '" \
@@ -310,8 +297,6 @@
                 return None
             return withoutEmail
 
-
->>>>>>> d6b484f5
     def addUnique(self, items, newItems):
         for newItem in newItems:
             if newItem not in items:
