#!/usr/bin/env python


import os

if __name__ == "__main__":
    import sys
    sys.path.insert(0, os.path.dirname(os.path.dirname(os.path.abspath(sys.argv[0]))))

import plugins, fpdiff, logging, shutil
from ndict import seqdict
from re import sub
from optparse import OptionParser

# Generic base class for filtering standard and temporary files
class FilterAction(plugins.Action):
    def __init__(self):
        self.diag = logging.getLogger("Filter Actions")
    def __call__(self, test):
        for fileName, postfix in self.filesToFilter(test):
            self.diag.info("Considering for filtering : " + fileName)
            stem = os.path.basename(fileName).split(".")[0]
            newFileName = test.makeTmpFileName(stem + "." + test.app.name + postfix, forFramework=1)
            self.performAllFilterings(test, stem, fileName, newFileName)

    def performAllFilterings(self, test, stem, fileName, newFileName):
        currFileName = fileName
        filters = self.makeAllFilters(test, stem)
        for fileFilter, extraPostfix in filters:
            writeFileName = newFileName + extraPostfix
            self.diag.info("Applying " + fileFilter.__class__.__name__ + " to make\n" + writeFileName + " from\n " + currFileName) 
            if os.path.isfile(writeFileName):
                self.diag.info("Removing previous file at " + writeFileName)
                os.remove(writeFileName)
            currFile = open(currFileName, "rU") # use universal newlines to simplify
            writeFile = plugins.openForWrite(writeFileName)
            fileFilter.filterFile(currFile, writeFile)
            writeFile.close()
            currFileName = writeFileName
        if len(filters) > 0 and currFileName != newFileName:
            shutil.move(currFileName, newFileName)

    def makeAllFilters(self, test, stem):
        filters = self._makeAllFilters(test, stem)
        if len(filters) == 0 and self.changedOs(test.app):
            return  [ (RunDependentTextFilter([], ""), "") ]
        else:
            return filters

    def _makeAllFilters(self, test, stem):                    
        filters = []
        runDepTexts = test.getCompositeConfigValue("run_dependent_text", stem)
        if runDepTexts:
            filters.append((RunDependentTextFilter(runDepTexts, test.getRelPath()), ".normal"))

        unorderedTexts = test.getCompositeConfigValue("unordered_text", stem)
        if unorderedTexts:
            filters.append((UnorderedTextFilter(unorderedTexts, test.getRelPath()), ".sorted"))
        return filters
            
    def changedOs(self, app):
        homeOs = app.getConfigValue("home_operating_system")
        return homeOs != "any" and os.name != homeOs

    def constantPostfix(self, files, postfix):
        return [ (file, postfix) for file in files ]
        

class FilterOriginal(FilterAction):
    def filesToFilter(self, test):
        resultFiles, defFiles = test.listStandardFiles(allVersions=False)
        return self.constantPostfix(resultFiles + defFiles, "origcmp")

class FilterTemporary(FilterAction):
    def filesToFilter(self, test):
        return self.constantPostfix(test.listTmpFiles(), "cmp")

    def _makeAllFilters(self, test, stem):
        filters = FilterAction._makeAllFilters(self, test, stem)
        floatTolerance = test.getCompositeConfigValue("floating_point_tolerance", stem)
        relTolerance = test.getCompositeConfigValue("relative_float_tolerance", stem)
        if floatTolerance or relTolerance:
            origFile = test.makeTmpFileName(stem + "." + test.app.name + "origcmp", forFramework=1)
            if not os.path.isfile(origFile):
                origFile = test.getFileName(stem)
            if origFile and os.path.isfile(origFile):
                filters.append((FloatingPointFilter(origFile, floatTolerance, relTolerance), ".fpdiff"))
        return filters
    

class FilterProgressRecompute(FilterAction):
    def filesToFilter(self, test):
        return self.constantPostfix(test.listTmpFiles(), "partcmp")


class FilterResultRecompute(FilterAction):
    def filesToFilter(self, test):
        result = []
        for fileComp in test.state.allResults:
            # Either of these files might have disappeared
            if fileComp.stdFile and os.path.isfile(fileComp.stdFile):
                result.append((fileComp.stdFile, "origcmp"))
            if fileComp.tmpFile and os.path.isfile(fileComp.tmpFile):
                result.append((fileComp.tmpFile, "cmp"))
        return result

class FloatingPointFilter:
    def __init__(self, origFileName, tolerance, relative):
        self.origFileName = origFileName
        self.tolerance = tolerance if tolerance else None
        self.relative = relative if relative else None

    def filterFile(self, inFile, writeFile):
        fromlines = open(self.origFileName, "rU").readlines()
<<<<<<< HEAD
        tolines = open(fileName).readlines()
        newFile = plugins.openForWrite(newFileName)
        fpdiff.fpfilter(fromlines, tolines, newFile, self.tolerance, self.relative)
=======
        tolines = inFile.readlines()
        fpdiff.fpfilter(fromlines, tolines, writeFile, self.tolerance)
>>>>>>> 1c499c97


class RunDependentTextFilter(plugins.Observable):
    def __init__(self, filterTexts, testId=""):
        plugins.Observable.__init__(self)
        self.diag = logging.getLogger("Run Dependent Text")
        self.lineFilters = [ LineFilter(text, testId, self.diag) for text in filterTexts ]

    def filterFile(self, file, newFile, filteredAway=None):
        lineNumber = 0
        for line in file.xreadlines():
            # We don't want to stack up ActionProgreess calls in ThreaderNotificationHandler ...
            self.notifyIfMainThread("ActionProgress", "")
            lineNumber += 1
            lineFilter, filteredLine = self.getFilteredLine(line, lineNumber)
            if filteredLine:
                newFile.write(filteredLine)
            elif filteredAway is not None and lineFilter is not None:
                filteredAway.setdefault(lineFilter, []).append(line)

    def getFilteredLine(self, line, lineNumber):
        for lineFilter in self.lineFilters:
            changed, filteredLine = lineFilter.applyTo(line, lineNumber)
            if changed:
                if not filteredLine:
                    return lineFilter, filteredLine
                line = filteredLine
        return None, line


class UnorderedTextFilter(RunDependentTextFilter):
    def filterFile(self, file, newFile):
        unorderedLines = {}
        RunDependentTextFilter.filterFile(self, file, newFile, unorderedLines)
        self.writeUnorderedText(newFile, unorderedLines)

    def writeUnorderedText(self, newFile, lines):
        for filter in self.lineFilters:
            unordered = lines.get(filter, [])
            if len(unordered) == 0:
                continue
            unordered.sort()
            newFile.write("-- Unordered text as found by filter '" + filter.originalText + "' --" + "\n")
            for line in unordered:
                newFile.write(line)
            newFile.write("\n")
  

class LineNumberTrigger:
    def __init__(self, lineNumber):
        self.lineNumber = lineNumber
    def __repr__(self):
        return "Line number trigger for line " + str(self.lineNumber)
    def matches(self, line, lineNumber):
        return lineNumber == self.lineNumber
    def replace(self, line, newText):
        return newText + "\n"

def getWriteDirRegexp(testId):
    # Some stuff, a date, and the testId (ignore the appId as we don't know when or where)
    return "[^ \"=]*/[^ \"=]*[0-3][0-9][A-Za-z][a-z][a-z][0-9]{6}[^ \"=]*/" + testId

class LineFilter:
    divider = "{->}"
    # All syntax that affects how a match is found
    matcherStrings = [ "{LINE ", "{INTERNAL " ]
    # All syntax that affects what is done when a match is found
    matchModifierStrings = [ "{WORD ", "{REPLACE ", "{LINES " ]
    internalExpressions = { "writedir" : getWriteDirRegexp }
    def __init__(self, text, testId, diag):
        self.originalText = text
        self.testId = testId
        self.diag = diag
        self.triggers = []
        self.untrigger = None
        self.linesToRemove = 1
        self.autoRemove = 0
        self.wordNumber = None
        self.replaceText = None
        self.removeWordsAfter = 0
        self.parseOriginalText()

    def getInternalExpression(self, parameter):
        method = self.internalExpressions.get(parameter)
        return method(self.testId)
    
    def makeRegexTriggers(self, parameter):
        expression = self.getInternalExpression(parameter)
        triggers = [ plugins.TextTrigger(expression) ]
        if parameter == "writedir":
            triggers.append(plugins.TextTrigger(expression.replace("/", "\\\\")))
        return triggers

    def parseOriginalText(self):
        dividerPoint = self.originalText.find(self.divider)
        if dividerPoint != -1:
            beforeText, afterText, parameter = self.extractParameter(self.originalText, dividerPoint, self.divider)
            self.triggers = self.parseText(beforeText)
            self.untrigger = self.parseText(afterText)[0]
        else:
            self.triggers = self.parseText(self.originalText)
        self.diag.info("Created triggers : " + repr(self.triggers))
    def parseText(self, text):
        for matchModifierString in self.matchModifierStrings:
            linePoint = text.find(matchModifierString)
            if linePoint != -1:
                beforeText, afterText, parameter = self.extractParameter(text, linePoint, matchModifierString)
                self.readMatchModifier(matchModifierString, parameter)
                text = beforeText + afterText
        matcherString, parameter = self.findMatcherInfo(text)
        return self.createTriggers(matcherString, parameter)
    def findMatcherInfo(self, text):
        for matcherString in self.matcherStrings:
            linePoint = text.find(matcherString)
            if linePoint != -1:
                beforeText, afterText, parameter = self.extractParameter(text, linePoint, matcherString)
                return matcherString, parameter
        return "", text
    def extractParameter(self, textToParse, linePoint, syntaxString):
        beforeText = textToParse[:linePoint]
        afterText = textToParse[linePoint + len(syntaxString):]
        endPos = afterText.find("}")
        parameter = afterText[:endPos]
        afterText = afterText[endPos + 1:]
        return beforeText, afterText, parameter
    def readMatchModifier(self, matchModifierString, parameter):
        if matchModifierString == "{REPLACE ":
            self.replaceText = parameter
        elif matchModifierString == "{WORD ":
            if parameter.endswith("+"):
                self.removeWordsAfter = 1
                self.wordNumber = int(parameter[:-1])
            else:
                self.wordNumber = int(parameter)
            # Somewhat non-intuitive to count from 0...
            if self.wordNumber > 0:
                self.wordNumber -= 1
        elif matchModifierString == "{LINES ":
            self.linesToRemove = int(parameter)
    def createTriggers(self, matcherString, parameter):
        if matcherString == "{LINE ":
            return [ LineNumberTrigger(int(parameter)) ]
        elif matcherString == "{INTERNAL " and self.internalExpressions.has_key(parameter):
            return self.makeRegexTriggers(parameter)
        else:
            return [ plugins.TextTrigger(parameter) ]
    def applyTo(self, line, lineNumber=0):
        if self.autoRemove:
            return self.applyAutoRemove(line)

        trigger = self.getMatchingTrigger(line, lineNumber)
        if trigger:
            return self.applyMatchingTrigger(line, trigger)
        else:
            return False, line
    def applyAutoRemove(self, line):
        if self.untrigger:
            if self.untrigger.matches(line.strip()):
                self.diag.info(repr(self.untrigger) + " (end) matched " + line) 
                self.autoRemove = 0
                return False, line
        else:
            self.autoRemove -= 1
        return True, self.filterWords(line)
    def applyMatchingTrigger(self, line, trigger):
        if self.untrigger:
            self.autoRemove = 1
            return False, line
        if self.linesToRemove:
            self.autoRemove = self.linesToRemove - 1
        return True, self.filterWords(line, trigger)
    def getMatchingTrigger(self, line, lineNumber):
        for trigger in self.triggers:
            if trigger.matches(line, lineNumber):
                self.diag.info(repr(trigger) + " matched " + line)
                return trigger
    def filterWords(self, line, trigger=None):
        if self.wordNumber != None:
            words = line.rstrip().split(" ")
            self.diag.info("Removing word " + str(self.wordNumber) + " from " + repr(words))
            realNumber = self.findRealWordNumber(words)
            self.diag.info("Real number was " + str(realNumber))
            if realNumber < len(words):
                if self.removeWordsAfter:
                    words = words[:realNumber]
                    if self.replaceText:
                        words.append(self.replaceText)
                else:
                    if self.replaceText:
                        words[realNumber] = self.replaceText
                    else:
                        del words[realNumber]
            return " ".join(words).rstrip() + "\n"
        elif trigger and self.replaceText != None:
            return trigger.replace(line, self.replaceText)

    def findRealWordNumber(self, words):
        if self.wordNumber < 0:
            return self.findRealWordNumberBackwards(words)
        wordNumber = 0
        for realWordNumber in range(len(words)):
            if len(words[realWordNumber]):
                if wordNumber == self.wordNumber:
                    return realWordNumber
                wordNumber += 1
        return len(words) + 1
    def findRealWordNumberBackwards(self, words):
        wordNumber = -1
        for index in range(len(words)):
            realWordNumber = -1 - index
            word = words[realWordNumber]
            if len(word):
                if wordNumber == self.wordNumber:
                    return realWordNumber
                wordNumber -= 1
        return len(words) + 1

if __name__ == "__main__":
    parser = OptionParser("usage: %prog [options] filter1 filter2 ...")
    parser.add_option("-u", "--unordered", action="store_true", 
                      help='Use unordered filter instead of standard one')
    parser.add_option("-t", "--testrelpath", 
                      help="use test relative path RELPATH", metavar="RELPATH")
    (options, args) = parser.parse_args()
    allPaths = plugins.findDataPaths([ "logging.console" ], dataDirName="log", includePersonal=True)
    plugins.configureLogging(allPaths[-1]) # Won't have any effect if we've already got a log file
    if options.unordered:
        runDepFilter = UnorderedTextFilter(args, options.testrelpath)
    else:
        runDepFilter = RunDependentTextFilter(args, options.testrelpath)
    runDepFilter.filterFile(sys.stdin, sys.stdout)<|MERGE_RESOLUTION|>--- conflicted
+++ resolved
@@ -112,14 +112,8 @@
 
     def filterFile(self, inFile, writeFile):
         fromlines = open(self.origFileName, "rU").readlines()
-<<<<<<< HEAD
-        tolines = open(fileName).readlines()
-        newFile = plugins.openForWrite(newFileName)
-        fpdiff.fpfilter(fromlines, tolines, newFile, self.tolerance, self.relative)
-=======
         tolines = inFile.readlines()
-        fpdiff.fpfilter(fromlines, tolines, writeFile, self.tolerance)
->>>>>>> 1c499c97
+        fpdiff.fpfilter(fromlines, tolines, writeFile, self.tolerance, self.relative)
 
 
 class RunDependentTextFilter(plugins.Observable):
