
import os, plugins, shutil, subprocess

class SetUpTrafficHandlers(plugins.Action):
    def __init__(self, recordSetting):
        self.recordSetting = recordSetting
        libexecDir = plugins.installationDir("libexec")
        self.siteCustomizeFile = os.path.join(libexecDir, "sitecustomize.py")
        
    def __call__(self, test):
        pythonCustomizeFiles = test.getAllPathNames("testcustomize.py") 
        pythonCoverage = test.hasEnvironment("COVERAGE_PROCESS_START")
        if test.app.usesTrafficMechanism() or pythonCoverage or pythonCustomizeFiles:
            replayFile = test.getFileName("traffic")
            rcFiles = test.getAllPathNames("capturemockrc")
            if rcFiles or pythonCoverage or pythonCustomizeFiles:
                self.setUpIntercepts(test, replayFile, rcFiles, pythonCoverage, pythonCustomizeFiles)

    def setUpIntercepts(self, test, replayFile, rcFiles, pythonCoverage, pythonCustomizeFiles):
        interceptDir = test.makeTmpFileName("traffic_intercepts", forComparison=0)
        captureMockActive = False
        if rcFiles:
            captureMockActive = self.setUpCaptureMock(test, interceptDir, replayFile, rcFiles)
            
        if pythonCustomizeFiles:
            self.intercept(pythonCustomizeFiles[-1], interceptDir) # most specific
                
        useSiteCustomize = captureMockActive or pythonCoverage or pythonCustomizeFiles
        if useSiteCustomize:
<<<<<<< HEAD
            self.intercept(self.siteCustomizeFile, interceptDir)
            test.setEnvironment("PYTHONPATH", interceptDir + os.pathsep + test.getEnvironment("PYTHONPATH", ""))
=======
            self.interceptOwnModule(self.siteCustomizeFile, interceptDir)
            pathVars.append("PYTHONPATH")
            pathVars.append("JYTHONPATH")
        return pathVars
>>>>>>> 15541dc5

    def setUpCaptureMock(self, test, interceptDir, replayFile, rcFiles):
        recordFile = test.makeTmpFileName("traffic")
        recordEditDir = test.makeTmpFileName("file_edits", forComparison=0)
        replayEditDir = test.getFileName("file_edits") if replayFile else None
        sutDirectory = test.getDirectory(temporary=1)
        from capturemock import capturemock
        return capturemock(rcFiles, interceptDir, self.recordSetting, replayFile,
                           replayEditDir, recordFile, recordEditDir, sutDirectory,
                           test.environment)
            
    def intercept(self, moduleFile, interceptDir):
        interceptName = os.path.join(interceptDir, os.path.basename(moduleFile))
        plugins.ensureDirExistsForFile(interceptName)
        self.copyOrLink(moduleFile, interceptName)

    def copyOrLink(self, src, dst):
        if os.name == "posix":
            os.symlink(src, dst)
        else:
            shutil.copy(src, dst)


class TerminateTrafficHandlers(plugins.Action):
    def __call__(self, test):
        try:
            from capturemock import terminate
            terminate()
        except ImportError:
            pass
                

class ModifyTraffic(plugins.ScriptWithArgs):
    # For now, only bother with the client server traffic which is mostly what needs tweaking...
    scriptDoc = "Apply a script to all the client server data"
    def __init__(self, args):
        argDict = self.parseArguments(args, [ "script", "types" ])
        self.script = argDict.get("script")
        self.trafficTypes = plugins.commasplit(argDict.get("types", "CLI,SRV"))
    def __repr__(self):
        return "Updating traffic in"
    def __call__(self, test):
        fileName = test.getFileName("traffic")
        if not fileName:
            return

        self.describe(test)
        try:
            newTrafficTexts = [ self.getModified(t, test.getDirectory()) for t in self.readIntoList(fileName) ]
        except plugins.TextTestError, e:
            print str(e).strip()
            return

        newFileName = fileName + "tmpedit"
        newFile = open(newFileName, "w")
        for trafficText in newTrafficTexts:
            self.write(newFile, trafficText) 
        newFile.close()
        shutil.move(newFileName, fileName)
        
    def readIntoList(self, fileName):
        # Copied from traffic server ReplayInfo, easier than trying to reuse it
        trafficList = []
        currTraffic = ""
        for line in open(fileName, "rU").xreadlines():
            if line.startswith("<-") or line.startswith("->"):
                if currTraffic:
                    trafficList.append(currTraffic)
                currTraffic = ""
            currTraffic += line
        if currTraffic:
            trafficList.append(currTraffic)
        return trafficList
            
    def getModified(self, fullLine, dir):
        trafficType = fullLine[2:5]
        if trafficType in self.trafficTypes:
            proc = subprocess.Popen([ self.script, fullLine[6:]], cwd=dir,
                                    stdout=subprocess.PIPE, stderr=subprocess.PIPE, shell=os.name=="nt")
            stdout, stderr = proc.communicate()
            if len(stderr) > 0:
                raise plugins.TextTestError, "Couldn't modify traffic :\n " + stderr
            else:
                return fullLine[:6] + stdout
        else:
            return fullLine
            
    def write(self, newFile, desc):
        if not desc.endswith("\n"):
            desc += "\n"
        newFile.write(desc)

    def setUpSuite(self, suite):
        self.describe(suite)


class ConvertToCaptureMock(plugins.Action):
    def setUpApplication(self, app):
        newFile = os.path.join(app.getDirectory(), "capturemockrc" + app.versionSuffix())
        from ConfigParser import ConfigParser
        from ordereddict import OrderedDict
        parser = ConfigParser(dict_type=OrderedDict)
        multiThreads = app.getConfigValue("collect_traffic_use_threads") == "true"
        if not multiThreads:
            parser.add_section("general")
            parser.set("general", "server_multithreaded", multiThreads)
        cmdTraffic = app.getCompositeConfigValue("collect_traffic", "asynchronous")
        if cmdTraffic:
            parser.add_section("command line")
            parser.set("command line", "intercepts", ",".join(cmdTraffic))
            async = app.getConfigValue("collect_traffic").get("asynchronous", [])
            for cmd in cmdTraffic:
                env = app.getConfigValue("collect_traffic_environment").get(cmd)
                cmdAsync = cmd in async
                if env or cmdAsync:
                    parser.add_section(cmd)
                    if env:
                        parser.set(cmd, "environment", ",".join(env))
                    if cmdAsync:
                        parser.set(cmd, "asynchronous", cmdAsync)

        envVars = app.getConfigValue("collect_traffic_environment").get("default")
        if envVars:
            parser.set("command line", "environment", ",".join(envVars))

        pyTraffic = app.getConfigValue("collect_traffic_python")
        if pyTraffic:
            parser.add_section("python")
            ignore_callers = app.getConfigValue("collect_traffic_python_ignore_callers")
            parser.set("python", "intercepts", ",".join(pyTraffic))
            if ignore_callers:
                parser.set("python", "ignore_callers", ",".join(ignore_callers))

        print "Wrote file at", newFile
        parser.write(open(newFile, "w"))<|MERGE_RESOLUTION|>--- conflicted
+++ resolved
@@ -27,15 +27,9 @@
                 
         useSiteCustomize = captureMockActive or pythonCoverage or pythonCustomizeFiles
         if useSiteCustomize:
-<<<<<<< HEAD
             self.intercept(self.siteCustomizeFile, interceptDir)
-            test.setEnvironment("PYTHONPATH", interceptDir + os.pathsep + test.getEnvironment("PYTHONPATH", ""))
-=======
-            self.interceptOwnModule(self.siteCustomizeFile, interceptDir)
-            pathVars.append("PYTHONPATH")
-            pathVars.append("JYTHONPATH")
-        return pathVars
->>>>>>> 15541dc5
+            for var in [ "PYTHONPATH", "JYTHONPATH" ]:
+                test.setEnvironment(var, interceptDir + os.pathsep + test.getEnvironment(var, ""))
 
     def setUpCaptureMock(self, test, interceptDir, replayFile, rcFiles):
         recordFile = test.makeTmpFileName("traffic")
