--- conflicted
+++ resolved
@@ -587,13 +587,8 @@
         dialog.resize(width, height)
         while True:
             response = dialog.run()
-<<<<<<< HEAD
-            if response != gtk.RESPONSE_ACCEPT:
+            if response != Gtk.ResponseType.ACCEPT:
                 raise plugins.TextTestError("Application creation cancelled.")
-=======
-            if response != Gtk.ResponseType.ACCEPT:
-                raise plugins.TextTestError, "Application creation cancelled."
->>>>>>> b41625a7
 
             try:
                 self.performOnCurrent()
