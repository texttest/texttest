
"""
GUI for TextTest written with PyGTK. Formerly known as texttestgui.py
Contains the main control code and is the only point of contact with the core framework
"""

# First make sure we can import the GUI modules: if we can't, throw appropriate exceptions

from texttestlib import texttest_version
from functools import reduce

def raiseException(msg):
    from texttestlib.plugins import TextTestError
    raise TextTestError("Could not start TextTest " + texttest_version.version + " GUI due to PyGTK GUI library problems :\n" + msg)

try:
<<<<<<< HEAD
    import gtk
except Exception as e:
=======
    import gi
    gi.require_version('Gtk', '3.0')
    from gi.repository import Gtk
except Exception, e:
>>>>>>> b41625a7
    raiseException("Unable to import module 'gtk' - " + str(e))

pygtkVersion = (Gtk.get_major_version(), Gtk.get_minor_version(), Gtk.get_micro_version())
requiredPygtkVersion = texttest_version.required_pygtk_version
if pygtkVersion < requiredPygtkVersion:
    raiseException("TextTest " + texttest_version.version + " GUI requires at least PyGTK " +
                   ".".join(map(str, requiredPygtkVersion)) + ": found version " +
                   ".".join(map(str, pygtkVersion)))

try:
<<<<<<< HEAD
    import gobject
except Exception as e:
=======
    from gi.repository import GObject
except Exception, e:
>>>>>>> b41625a7
    raiseException("Unable to import module 'gobject' - " + str(e))

import testtree, filetrees, statusviews, textinfo, actionholders, version_control, guiplugins, guiutils, os, sys, logging
from texttestlib import plugins
from copy import copy
from collections import OrderedDict
from texttestlib.default.gtkgui.guiplugins import CloseWindowCancelException

class IdleHandlerManager:
    def __init__(self):
        self.sourceId = -1
        self.diag = logging.getLogger("Idle Handlers")
        
    def notifyActionStart(self, lock=True):
        # To make it possible to have an while-events-process loop
        # to update the GUI during actions, we need to make sure the idle
        # process isn't run. We hence remove that for a while here ...
        if lock:
            self.disableHandler()
        
    def shouldShow(self):
        return True # nothing to show, but we need to observe...

    def notifyActionProgress(self, *args):
        if self.sourceId >= 0:
            raise plugins.TextTestError("No Action currently exists to have progress on!")

    def notifyActionStop(self, *args):
        # Activate idle function again, see comment in notifyActionStart
        self.enableHandler()
        
    def addSuites(self, *args):
        self.enableHandler()

    def getIdlePriority(self):
        try:
            # this should be removed after storytext got ported! MB 2018-12-05
            raise ImportError()
            # Same priority as StoryText replay, so they get called interchangeably
            # Non-default as a workaround for bugs in filechooser handling in GTK
            from storytext.gtktoolkit import PRIORITY_STORYTEXT_IDLE
            return PRIORITY_STORYTEXT_IDLE
        except ImportError:
            # It should still work if we can't find StoryText
            # so we hardcode the right answer...
            return GObject.PRIORITY_DEFAULT_IDLE + 20

    def enableHandler(self):
        if self.sourceId == -1:
            self.sourceId = plugins.Observable.threadedNotificationHandler.enablePoll(GObject.idle_add,
                                                                                      priority=self.getIdlePriority())
            self.diag.info("Adding idle handler")

    def disableHandler(self):
        if self.sourceId >= 0:
            self.diag.info("Removing idle handler")
            GObject.source_remove(self.sourceId)
            self.sourceId = -1

    def notifyWindowClosed(self):
        if self.sourceId >= 0:
            plugins.Observable.threadedNotificationHandler.blockEventsExcept([ "Complete", "AllComplete" ])
            
    def notifyExit(self):
        self.disableHandler()


class GUIController(plugins.Responder, plugins.Observable):
    def __init__(self, optionMap, allApps):
        includeSite, includePersonal = optionMap.configPathOptions()
        self.readGtkRCFiles(includeSite, includePersonal)
        self.dynamic = "gx" not in optionMap
        self.initialApps = self.storeInitial(allApps)
        self.interactiveActionHandler = InteractiveActionHandler(self.dynamic, allApps, optionMap)
        self.setUpGlobals(allApps, includePersonal)
        self.shortcutBarGUI = ShortcutBarGUI(includeSite, includePersonal)
        plugins.Responder.__init__(self)
        plugins.Observable.__init__(self)
        testCount = int(optionMap.get("count", 0))
        initialStatus = "TextTest started at " + plugins.localtime() + "."
        # This is perhaps not an ideal design, throwing up the application creation dialog from the middle of a constructor.
        # Would possibly be better to move this, and all the code below, to a later call
        # At the moment that would be setObservers, not fantastic as a side-effect there either
        # Perhaps an entirely new call would be needed? [GB 20130524]
        if len(allApps) == 0:
            newApp, initialStatus = self.createNewApplication(optionMap)
            allApps.append(newApp)

        self.statusMonitor = statusviews.StatusMonitorGUI(initialStatus)
        self.textInfoGUI = textinfo.TextInfoGUI(self.dynamic)
        runName = optionMap.get("name", "").replace("<time>", plugins.startTimeString())
        reconnect = "reconnect" in optionMap
        self.runInfoGUI = textinfo.RunInfoGUI(self.dynamic, runName, reconnect)
        self.testRunInfoGUI = textinfo.TestRunInfoGUI(self.dynamic, reconnect)
        self.progressMonitor = statusviews.TestProgressMonitor(self.dynamic, testCount)
        self.progressBarGUI = statusviews.ProgressBarGUI(self.dynamic, testCount)
        self.idleManager = IdleHandlerManager()
        uiManager = Gtk.UIManager()
        self.defaultActionGUIs, self.actionTabGUIs = self.interactiveActionHandler.getPluginGUIs(uiManager)
        self.menuBarGUI, self.toolBarGUI, testPopupGUI, testFilePopupGUI, appFilePopupGUI = self.createMenuAndToolBarGUIs(uiManager, includeSite, includePersonal)
        self.testColumnGUI = testtree.TestColumnGUI(self.dynamic, testCount)
        self.testTreeGUI = testtree.TestTreeGUI(self.dynamic, allApps, testPopupGUI, self.testColumnGUI)
        self.testFileGUI = filetrees.TestFileGUI(self.dynamic, testFilePopupGUI)
        self.appFileGUI = filetrees.ApplicationFileGUI(self.dynamic, allApps, appFilePopupGUI)
        self.rightWindowGUI = self.createRightWindowGUI()
        
        self.topWindowGUI = self.createTopWindowGUI(allApps, runName, optionMap.get("rerun"))
    
    def createNewApplication(self, optionMap):
        from .default_gui import ImportApplication
        return ImportApplication([], False, optionMap).runDialog()

    def storeInitial(self, allApps):
        initial = set()
        for app in allApps:
            initial.add(app)
            initial.update(set(app.extras))
        return initial

    def setUpGlobals(self, allApps, includePersonal):
        global guiConfig
        defaultColours = self.interactiveActionHandler.getColourDictionary()
        defaultAccelerators = self.interactiveActionHandler.getDefaultAccelerators()
        guiConfig = guiutils.GUIConfig(self.dynamic, allApps, defaultColours, defaultAccelerators, includePersonal)
        self.setUpEntryCompletion(guiConfig)

        for module in [ guiutils, guiplugins ]:
            module.guiConfig = guiConfig

    def setUpEntryCompletion(self, guiConfig):
        matching = guiConfig.getValue("gui_entry_completion_matching")
        if matching != 0:
            inline = guiConfig.getValue("gui_entry_completion_inline")
            completions = guiConfig.getCompositeValue("gui_entry_completions", "", modeDependent=True)
            from .entrycompletion import manager
            manager.start(matching, inline, completions)

    def getTestTreeObservers(self):
        return [ self.testColumnGUI, self.textInfoGUI, self.testFileGUI, self.testRunInfoGUI ] + \
               self.allActionGUIs() + [ self.rightWindowGUI ]
    def allActionGUIs(self):
        return self.defaultActionGUIs + self.actionTabGUIs

    def getLifecycleObservers(self):
        # only the things that want to know about lifecycle changes irrespective of what's selected,
        # otherwise we go via the test tree. Include add/remove as lifecycle, also final completion
        return [ self.progressBarGUI, self.progressMonitor, self.textInfoGUI.timeMonitor, self.testTreeGUI, 
                 self.statusMonitor, self.runInfoGUI, self.idleManager, self.topWindowGUI ] + \
                 [obs for obs in self.defaultActionGUIs if hasattr(obs, "notifyAllComplete")]

    def getActionObservers(self):
        return [ self.progressMonitor, self.testTreeGUI, self.testFileGUI, self.appFileGUI, self.statusMonitor,
                 self.runInfoGUI, self.idleManager, self.topWindowGUI ]

    def getFileViewObservers(self):
        return self.defaultActionGUIs + self.actionTabGUIs + [ self.textInfoGUI ]

    def getProgressMonitorObservers(self):
        return [ self.testTreeGUI, self.testFileGUI ]
    
    def getProcessMonitorObservers(self):
        return [ self.statusMonitor, self.appFileGUI ] + self.defaultActionGUIs
    
    def isFrameworkExitObserver(self, obs):
        return hasattr(obs, "notifyExit") or hasattr(obs, "notifyKillProcesses")

    def getExitObservers(self, frameworkObservers):
        # Don't put ourselves in the observers twice or lots of weird stuff happens.
        # Important that closing the GUI is the last thing to be done, so make sure we go at the end...
        frameworkExitObservers = list(filter(self.isFrameworkExitObserver, frameworkObservers))
        return [ self.statusMonitor ] + self.defaultActionGUIs + [ guiplugins.processMonitor, self.testTreeGUI, self.menuBarGUI ] + \
               frameworkExitObservers + [ self.idleManager, self ]

    def getTestColumnObservers(self):
        return [ self.testTreeGUI, self.statusMonitor, self.idleManager ]

    def getHideableGUIs(self):
        return [ self.toolBarGUI, self.shortcutBarGUI, self.statusMonitor ]

    def getAddSuitesObservers(self):
        actionObservers = [obs for obs in self.allActionGUIs() if hasattr(obs, "addSuites")]
        return [ guiutils.guiConfig, self.testColumnGUI, self.appFileGUI ] + actionObservers + \
               [ self.rightWindowGUI, self.topWindowGUI, self.idleManager ]
    
    def setObservers(self, frameworkObservers):
        # We don't actually have the framework observe changes here, this causes duplication. Just forward
        # them as appropriate to where they belong. This is a bit of a hack really.
        for observer in self.getTestTreeObservers():
            if observer.shouldShow():
                self.testTreeGUI.addObserver(observer)

        for observer in self.getTestColumnObservers():
            self.testColumnGUI.addObserver(observer)

        for observer in self.getFileViewObservers():
            self.testFileGUI.addObserver(observer)
            self.appFileGUI.addObserver(observer)

        for observer in self.getProgressMonitorObservers():
            self.progressMonitor.addObserver(observer)
            
        for observer in self.getProcessMonitorObservers():
            guiplugins.processMonitor.addObserver(observer)
            
        self.textInfoGUI.addObserver(self.statusMonitor)
        for observer in self.getLifecycleObservers():
            if observer.shouldShow():
                self.addObserver(observer) # forwarding of test observer mechanism

        actionGUIs = self.allActionGUIs()
        # mustn't send ourselves here otherwise signals get duplicated...
        frameworkObserversToUse = [obs for obs in frameworkObservers if obs is not self]
        observers = actionGUIs + self.getActionObservers() + frameworkObserversToUse
        for actionGUI in actionGUIs:
            actionGUI.setObservers(observers)

        for observer in self.getHideableGUIs():
            self.menuBarGUI.addObserver(observer)

        for observer in self.getExitObservers(frameworkObserversToUse):
            self.topWindowGUI.addObserver(observer)

    def readGtkRCFiles(self, *args):
        for file in plugins.findDataPaths([ ".gtkrc-2.0*" ], *args):
            Gtk.rc_parse(file)

    def addSuites(self, suites):
        for observer in self.getAddSuitesObservers():
            observer.addSuites(suites)

        currApps = set([ suite.app for suite in suites ])
        newApps = currApps.difference(self.initialApps)
        self.updateValidApps(newApps)

    def updateValidApps(self, newApps):
        for actionGUI in self.allActionGUIs():
            for app in newApps:
                actionGUI.checkValid(app)
        
    def shouldShrinkMainPanes(self):
        # If we maximise there is no point in banning pane shrinking: there is nothing to gain anyway and
        # it doesn't seem to work very well :)
        return not self.dynamic or guiConfig.getWindowOption("maximize")

    def createTopWindowGUI(self, *args):
        mainWindowGUI = PaneGUI(self.testTreeGUI, self.rightWindowGUI, horizontal=True, shrink=self.shouldShrinkMainPanes())
        parts = [ self.menuBarGUI, self.toolBarGUI, mainWindowGUI, self.shortcutBarGUI, self.statusMonitor ]
        boxGUI = VBoxGUI(parts)
        return TopWindowGUI(boxGUI, self.dynamic, *args)

    def createMenuAndToolBarGUIs(self, uiManager, *args):
        menuNames = self.interactiveActionHandler.getMenuNames()
        menu = actionholders.MenuBarGUI(self.dynamic, uiManager, self.allActionGUIs(), menuNames, *args)
        toolbar = actionholders.ToolBarGUI(uiManager, self.progressBarGUI)
        testPopup, testFilePopup, appFilePopup = actionholders.createPopupGUIs(uiManager)
        return menu, toolbar, testPopup, testFilePopup, appFilePopup

    def createRightWindowGUI(self):
        testTab = PaneGUI(self.testFileGUI, self.textInfoGUI, horizontal=False)
        runInfoTab = PaneGUI(self.runInfoGUI, self.testRunInfoGUI, horizontal=False)
        tabGUIs = [ testTab, self.progressMonitor] + self.actionTabGUIs + [ self.appFileGUI, runInfoTab ]
        return actionholders.NotebookGUI(tabGUIs)

    def run(self):
        Gtk.main()
        
    def notifyExit(self):
        Gtk.main_quit()

    def notifyLifecycleChange(self, test, state, changeDesc):
        test.stateInGui = state
        if state.isComplete():
            # Don't allow GUI-related changes to override the completed status
            test.state = state
        self.notify("LifecycleChange", test, state, changeDesc)

    def notifyDescriptionChange(self, test):
        self.notify("DescriptionChange", test)

    def notifyFileChange(self, test):
        self.notify("FileChange", test)

    def notifyContentChange(self, *args, **kwargs):
        self.notify("ContentChange", *args, **kwargs)

    def notifyNameChange(self, *args, **kwargs):
        self.notify("NameChange", *args, **kwargs)

    def notifyStartRead(self):
        if not self.dynamic and self.initialApps:
            self.notify("Status", "Reading tests ...")
            self.notify("ActionStart", False)

    def notifyAllRead(self, suites):
        if not self.dynamic and self.initialApps:
            self.notify("Status", "Reading tests completed at " + plugins.localtime() + ".")
            self.notify("ActionStop", False)
        self.notify("AllRead", suites)
        for suite in suites:
            if suite.app not in self.initialApps:
                # We've added a new suite, we should also select it as it's likely the user wants to add stuff under it
                # Also include the knock-on effects, i.e. selecting the test tab etc
                self.notify("SetTestSelection", [ suite ], direct=True)
        if self.dynamic and len(suites) == 0:
            self.topWindowGUI.forceQuit()

    def notifyAdd(self, test, initial):
        test.stateInGui = test.state
        self.notify("Add", test, initial)

    def notifyStatus(self, *args, **kwargs):
        self.notify("Status", *args, **kwargs)

    def notifyRemove(self, test):
        self.notify("Remove", test)

    def notifyAllComplete(self):
        return self.LAST_OBSERVER # Make sure all the framework classes get to respond before we take down the GUI...
    
    def notifyLastObserver(self, *args):
        # Called via the above, when all other observers have been notified
        self.notify("AllComplete")

    def notifyQuit(self, *args):
        self.notify("Quit", *args)


class TopWindowGUI(guiutils.ContainerGUI):
    EXIT_NOTIFIED = 1
    COMPLETION_NOTIFIED = 2
    def __init__(self, contentGUI, dynamic, allApps, name, rerunId):
        guiutils.ContainerGUI.__init__(self, [ contentGUI ])
        self.dynamic = dynamic
        self.topWindow = None
        self.name = name
        self.rerunId = rerunId
        self.allApps = copy(allApps)
        self.exitStatus = 0
        self.diag = logging.getLogger("Top Window")
        if not self.dynamic:
            self.exitStatus |= self.COMPLETION_NOTIFIED # no tests to wait for...

    def getCheckoutTitle(self):
        allCheckouts = []
        for topApp in self.allApps:
            for app in [ topApp ] + topApp.extras:
                checkout = app.getCheckoutForDisplay()
                if checkout and not checkout in allCheckouts:
                    allCheckouts.append(checkout)
        if len(allCheckouts) == 0:
            return ""
        elif len(allCheckouts) == 1:
            return " under " + allCheckouts[0]
        else:
            return " from various checkouts"

    def addSuites(self, suites):
        for suite in suites:
            if suite.app.fullName() not in [ app.fullName() for app in self.allApps ]:
                self.allApps.append(suite.app)
                self.setWindowTitle()
                
        if not self.topWindow:
            # only do this once, not when new suites are added...
            self.createView()
            
    def createView(self):
        # Create toplevel window to show it all.
        self.topWindow = Gtk.Window(Gtk.WindowType.TOPLEVEL)
        self.topWindow.set_name("Top Window")
        try:
            from . import stockitems
            stockitems.register(self.topWindow)
        except Exception: #pragma : no cover - should never happen
            plugins.printWarning("Failed to register texttest stock icons.")
            plugins.printException()
        iconFile = self.getIcon()
        try:
            self.topWindow.set_icon_from_file(iconFile)
        except Exception as e:
            plugins.printWarning("Failed to set texttest window icon.\n" + str(e), stdout=True)
        self.setWindowTitle()

        self.topWindow.add(self.subguis[0].createView())
        self.adjustSize()
        self.topWindow.show()
        self.topWindow.set_default_size(-1, -1)

        self.notify("TopWindow", self.topWindow)
        self.topWindow.connect("delete-event", self.windowClosed)
        return self.topWindow

    def setWindowTitle(self):
        guiText = "dynamic" if self.dynamic else "static"
        trailer = " - TextTest " + guiText + " GUI"
        if self.name:
            title = self.name
            if self.rerunId:
                title += " (rerun " + self.rerunId + ")"
        elif self.dynamic:
            appNameDesc = self.dynamicAppNameTitle()
            checkoutTitle = self.getCheckoutTitle()
            title = appNameDesc + " tests" + checkoutTitle
            if self.rerunId:
                title += " (rerun " + self.rerunId + ")"
            else:
                title += " (started at " + plugins.startTimeString() + ")"
        else:
            appNameDesc = self.staticAppNameTitle()
            basicTitle = "test management"
            if len(appNameDesc) > 0:
                title = appNameDesc + " " + basicTitle
            else:
                title = basicTitle.capitalize()
        self.topWindow.set_title(title + trailer)

    def staticAppNameTitle(self):
        allAppNames = [ repr(app) for app in self.allApps ]
        return ",".join(allAppNames)

    def dynamicAppNameTitle(self):
        appsWithVersions = self.organiseApps()
        allAppNames = [ self.appRepresentation(appName, versionSuffices) for appName, versionSuffices in list(appsWithVersions.items()) ]
        return ",".join(allAppNames)

    def appRepresentation(self, appName, versionSuffices):
        if len(versionSuffices) == 1:
            return appName + versionSuffices[0]
        else:
            return appName

    def organiseApps(self):
        appsWithVersions = OrderedDict()
        for app in self.allApps:
            appsWithVersions.setdefault(app.fullName(), []).append(app.versionSuffix())
        return appsWithVersions
        
    def getIcon(self):
        imageDir, retro = guiutils.getImageDir()
        imageType = "jpg" if retro else "png"
        if self.dynamic:
            return os.path.join(imageDir, "texttest-icon-dynamic." + imageType)
        else:
            return os.path.join(imageDir, "texttest-icon-static." + imageType)

    def forceQuit(self):
        self.exitStatus |= self.COMPLETION_NOTIFIED
        self.notifyQuit()

    def notifyAllComplete(self, *args):
        self.exitStatus |= self.COMPLETION_NOTIFIED
        if self.exitStatus & self.EXIT_NOTIFIED:
            self.notify("Exit")

    def windowClosed(self, *args):
        try:
            self.notify("WindowClosed")
        except CloseWindowCancelException:
            return not self.topWindow.stop_emission("delete_event")
            
    def notifyQuit(self, *args):
        self.exitStatus |= self.EXIT_NOTIFIED
        self.notify("KillProcesses", *args)
        if self.exitStatus & self.COMPLETION_NOTIFIED:
            self.notify("Exit")
        else:
            self.notify("Status", "Waiting for all tests to terminate ...")
            # When they have, we'll get notifyAllComplete

    def notifySetRunName(self, newName):
        self.name = newName
        self.setWindowTitle()

    def adjustSize(self):
        if guiConfig.getWindowOption("maximize"):
            self.topWindow.maximize()
        else:
            width = guiConfig.getWindowDimension("width", self.diag)
            height = guiConfig.getWindowDimension("height", self.diag)
            self.topWindow.set_default_size(width, height)



class ShortcutBarGUI(guiutils.SubGUI):
    def __init__(self, *args):
        guiutils.SubGUI.__init__(self)
        # Do this first, so we set up interceptors and so on early on
        try:
            # this should be removed after storytext got ported! MB 2018-12-05
            raise ImportError()
            from storytext import createShortcutBar
            from .version_control.custom_widgets_storytext import customEventTypes
            uiMapFiles = plugins.findDataPaths([ "*.uimap" ], *args)
            self.widget = createShortcutBar(uiMapFiles=uiMapFiles, customEventTypes=customEventTypes)
            self.widget.show()
        except ImportError:
            self.widget = None

    def shouldShow(self):
        return self.widget is not None
        
    def getWidgetName(self):
        return "_Shortcut bar"

    def createView(self):
        return self.widget
    

class VBoxGUI(guiutils.ContainerGUI):    
    def createView(self):
        box = Gtk.VBox()
        expandWidgets = [ Gtk.HPaned, Gtk.ScrolledWindow ]
        for subgui in self.subguis:
            if subgui.shouldShow():
                view = subgui.createView()
                expand = view.__class__ in expandWidgets
                box.pack_start(view, expand, expand, 0)

        box.show()
        return box


class PaneGUI(guiutils.ContainerGUI):
    def __init__(self, gui1, gui2 , horizontal, shrink=True):
        guiutils.ContainerGUI.__init__(self, [ gui1, gui2 ])
        self.horizontal = horizontal
        self.paned = None
        self.separatorHandler = None
        self.position = 0
        self.maxPosition = 0
        self.initialMaxSize = 0
        self.shrink = shrink

    def getSeparatorPositionFromConfig(self):
        if self.horizontal:
            return float(guiConfig.getWindowOption("vertical_separator_position"))
        else:
            return float(guiConfig.getWindowOption("horizontal_separator_position"))

    def createPaned(self):
        if self.horizontal:
            return Gtk.HPaned()
        else:
            return Gtk.VPaned()

    def createView(self):
        frames = []
        for subgui in self.subguis:
            if subgui.shouldShow():
                frame = Gtk.Frame()
                frame.set_shadow_type(Gtk.ShadowType.IN)
                frame.add(subgui.createView())
                frame.show()
                frames.append(frame)

        if len(frames) > 1:
            self.paned = self.createPaned()
            self.paned.pack1(frames[0], resize=True)
            self.paned.pack2(frames[1], resize=True)
            self.separatorHandler = self.paned.connect('notify::max-position', self.adjustSeparator)
            self.paned.show()
            return self.paned
        else:
            frames[0].show()
            return frames[0]

    def adjustSeparator(self, *args):
        self.initialMaxSize = self.paned.get_property("max-position")
        self.paned.child_set_property(self.paned.get_child1(), "shrink", self.shrink)
        self.paned.child_set_property(self.paned.get_child2(), "shrink", self.shrink)
        self.position = int(self.initialMaxSize * self.getSeparatorPositionFromConfig())

        self.paned.set_position(self.position)
        # Only want to do this once, when we're visible...
        if self.position > 0:
            self.paned.disconnect(self.separatorHandler)
            # subsequent changes are hopefully manual, and in these circumstances we don't want to prevent shrinking
            if not self.shrink:
                self.paned.connect('notify::position', self.checkShrinkSetting)
        
    def checkShrinkSetting(self, *args):
        oldPos = self.position
        self.position = self.paned.get_position()
        if self.position > oldPos and self.position == self.paned.get_property("min-position"):
            self.paned.set_position(self.position + 1)
        elif self.position < oldPos and self.position == self.paned.get_property("max-position"):
            self.paned.set_position(self.position - 1)
        elif self.position <= oldPos and self.position <= self.paned.get_property("min-position"):
            self.paned.child_set_property(self.paned.get_child1(), "shrink", True)
        elif self.position >= oldPos and self.position >= self.paned.get_property("max-position"):
            self.paned.child_set_property(self.paned.get_child2(), "shrink", True)

class MultiActionGUIForwarder(guiplugins.GtkActionWrapper):
    def __init__(self, actionGUIs):
        self.actionGUIs = actionGUIs
        guiplugins.GtkActionWrapper.__init__(self)
            
    def setObservers(self, observers):
        for actionGUI in self.actionGUIs:
            actionGUI.setObservers(observers)
            
    def addToGroups(self, *args):
        for actionGUI in self.actionGUIs:
            actionGUI.addToGroups(*args)
        guiplugins.GtkActionWrapper.addToGroups(self, *args)
        
    def notifyNewTestSelection(self, *args):
        if not hasattr(self.actionGUIs[0], "notifyNewTestSelection"):
            return
        
        newActive = False
        for actionGUI in self.actionGUIs:
            if actionGUI.updateSelection(*args):
                newActive = True

        self.setSensitivity(newActive)

    def notifyTopWindow(self, *args):
        for actionGUI in self.actionGUIs:
            actionGUI.notifyTopWindow(*args)

    def addSuites(self, suites):
        for actionGUI in self.actionGUIs:
            if hasattr(actionGUI, "addSuites"):
                actionGUI.addSuites(suites)
    
    def runInteractive(self, *args):
        # otherwise it only gets computed once...
        actionGUI = self.findActiveActionGUI()
        self.diag.info("Forwarder executing " + str(actionGUI.__class__))
        actionGUI.runInteractive(*args)
        
    def __getattr__(self, name):
        actionGUI = self.findActiveActionGUI()
        self.diag.info("Forwarding " + name + " to " + str(actionGUI.__class__))
        return getattr(actionGUI, name)

    def findActiveActionGUI(self):
        for actionGUI in self.actionGUIs:
            if actionGUI.allAppsValid():
                return actionGUI
        return self.actionGUIs[0]
        

# Placeholder for all classes. Remember to add them!
class InteractiveActionHandler:
    def __init__(self, dynamic, allApps, inputOptions):
        self.diag = logging.getLogger("Interactive Actions")
        self.dynamic = dynamic
        self.allApps = allApps
        self.inputOptions = inputOptions
        self.rejectedModules = [ "cvs " ] # For back-compatibility, don't try to load this module here. 

    def getDefaultAccelerators(self):
        return plugins.ResponseAggregator([ x.getDefaultAccelerators for x in self.getAllIntvConfigs(self.allApps) ])()

    def getColourDictionary(self):
        return plugins.ResponseAggregator([ x.getColourDictionary for x in self.getAllIntvConfigs(self.allApps) ])()

    def getMenuNames(self):
        return reduce(set.union, (c.getMenuNames() for c in self.getAllIntvConfigs(self.allApps)), set())
    
    def getAllIntvConfigs(self, apps):
        configs = self.getAllConfigs(apps)
        vcsConfig = version_control.getVersionControlConfig(apps, self.inputOptions)
        if vcsConfig:
            configs.insert(0, vcsConfig)
        return configs

    def getAllConfigs(self, allApps):
        configs = []
        modules = set()
        for app in allApps:
            module = self.getExplicitConfigModule(app)
            if module and module not in modules:
                modules.add(module)
                config = self._getIntvActionConfig(module)
                if config:
                    self.diag.info("Loading GUI configuration from module " + repr(module) + " succeeded.")
                    configs.append(config)
        if len(configs) == 0:
            defaultModule = self.getExplicitConfigModule()
            if defaultModule:
                defaultConfig = self._getIntvActionConfig(defaultModule)
                if defaultConfig:
                    return [ defaultConfig ]
                else:
                    return []
        return configs                                
    
    def getPluginGUIs(self, uiManager):
        instances = self.getInstances()
        defaultGUIs, actionTabGUIs = [], []
        for action in instances:
            if action.displayInTab():
                self.diag.info("Tab: " + str(action.__class__))
                actionTabGUIs.append(action)
            else:
                self.diag.info("Menu/toolbar: " + str(action.__class__))
                defaultGUIs.append(action)

        actionGroup = Gtk.ActionGroup("AllActions")
        uiManager.insert_action_group(actionGroup, 0)
        accelGroup = uiManager.get_accel_group()
        for actionGUI in defaultGUIs + actionTabGUIs:
            actionGUI.addToGroups(actionGroup, accelGroup)

        return defaultGUIs, actionTabGUIs

    def getExplicitConfigModule(self, app=None):
        if app:
            module = app.getConfigValue("interactive_action_module")
            if module in self.rejectedModules: # for back compatibility...
                return "default_gui"
            else:
                return module
        else:
            return "default_gui"
    
    def _getIntvActionConfig(self, module):
        try:
            exec("from " + module + " import InteractiveActionConfig")
            return InteractiveActionConfig() #@UndefinedVariable
        except ImportError:
            self.diag.info("Rejected GUI configuration from module " + repr(module) + "\n" + plugins.getExceptionString())
            self.rejectedModules.append(module) # Make sure we don't try and import it again
            if module == "default_gui": # pragma: no cover - only to aid debugging default_gui
                raise
        
    def getInstances(self):
        instances = []
        classNames = []
        for config in self.getAllIntvConfigs(self.allApps):
            instances += self.getInstancesFromConfig(config, classNames)
        return instances

    def getInstancesFromConfig(self, config, classNames=[]):
        instances = []
        for className in config.getInteractiveActionClasses(self.dynamic):
            if className not in classNames:
                self.diag.info("Making instances for " + repr(className))
                allClasses = self.findAllClasses(className)
                subinstances = self.makeAllInstances(allClasses)
                if len(subinstances) == 1:
                    instances.append(subinstances[0])
                else:
                    showable = [x for x in subinstances if x.shouldShow()]
                    if len(showable) == 1:
                        instances.append(showable[0])
                    else:
                        instances.append(MultiActionGUIForwarder(subinstances))
                classNames.append(className)
        return instances
    
    def makeAllInstances(self, allClasses):
        instances = []
        for classToUse, relevantApps in allClasses:
            instances.append(self.tryMakeInstance(classToUse, relevantApps))
        return instances

    def findAllClasses(self, className):
        if len(self.allApps) == 0:
            return [ (className, []) ]
        else:
            classNames = OrderedDict()
            for app in self.allApps:
                allConfigsForApp = self.getAllIntvConfigs([ app ])
                replacements = plugins.ResponseAggregator([ x.getReplacements for x in allConfigsForApp])()
                for config in allConfigsForApp:
                    if className in config.getInteractiveActionClasses(self.dynamic):
                        realClassName = replacements.get(className, className)
                        classNames.setdefault(realClassName, []).append(app)
            return list(classNames.items())
    
    def tryMakeInstance(self, className, apps):
        # Basically a workaround for crap error message with variable className from python...
        try:
            instance = className(apps, self.dynamic, self.inputOptions)
            self.diag.info("Creating " + str(instance.__class__.__name__) + " instance for " + repr(apps))
            return instance
        except:
            # If some invalid interactive action is provided, need to know which
            sys.stderr.write("Error with interactive action " + str(className) + "\n")
            raise<|MERGE_RESOLUTION|>--- conflicted
+++ resolved
@@ -14,15 +14,10 @@
     raise TextTestError("Could not start TextTest " + texttest_version.version + " GUI due to PyGTK GUI library problems :\n" + msg)
 
 try:
-<<<<<<< HEAD
-    import gtk
-except Exception as e:
-=======
     import gi
     gi.require_version('Gtk', '3.0')
     from gi.repository import Gtk
-except Exception, e:
->>>>>>> b41625a7
+except Exception as e:
     raiseException("Unable to import module 'gtk' - " + str(e))
 
 pygtkVersion = (Gtk.get_major_version(), Gtk.get_minor_version(), Gtk.get_micro_version())
@@ -33,13 +28,8 @@
                    ".".join(map(str, pygtkVersion)))
 
 try:
-<<<<<<< HEAD
-    import gobject
+    from gi.repository import GObject
 except Exception as e:
-=======
-    from gi.repository import GObject
-except Exception, e:
->>>>>>> b41625a7
     raiseException("Unable to import module 'gobject' - " + str(e))
 
 import testtree, filetrees, statusviews, textinfo, actionholders, version_control, guiplugins, guiutils, os, sys, logging
