from gi.repository import Gtk, GObject, GdkPixbuf
import os, sys, glob
from texttestlib import plugins, texttest_version
from .. import guiplugins, guiutils
from types import StringType

# Show useful info about TextTest.
# I don't particularly like the standard Gtk.AboutDialog, and we also want
# to show pygtk/gtk/python versions in our dialog, so we create our own ...
class AboutTextTest(guiplugins.ActionResultDialogGUI):
    website = "http://www.texttest.org"
    def __init__(self, *args, **kw):
        self.creditsButton = None
        self.licenseButton = None
        self.versionsButton = None
        guiplugins.ActionResultDialogGUI.__init__(self, *args, **kw)
        
    def getDialogTitle(self):
        return "About TextTest"
    def isActiveOnCurrent(self, *args):
        return True
    def _getStockId(self):
        return "about"
    def _getTitle(self):
        return "_About TextTest"
    def messageAfterPerform(self):
        return ""
    def getTooltip(self):
        return "show information about texttest"
    
    def createButtons(self):        
        self.creditsButton = self.dialog.add_button('texttest-stock-credits', Gtk.ResponseType.NONE)
        self.licenseButton = self.dialog.add_button('_License', Gtk.ResponseType.NONE)
        self.versionsButton = self.dialog.add_button('_Versions', Gtk.ResponseType.NONE)
        self.creditsButton.connect("clicked", self.showCredits)
        self.licenseButton.connect("clicked", self.showLicense)
        self.versionsButton.connect("clicked", self.showVersions)
        guiplugins.ActionResultDialogGUI.createButtons(self)
        
    def addContents(self):
        imageDir, retro = guiutils.getImageDir()
        imageType = "gif" if retro else "png"
        logoFile = os.path.join(imageDir, "texttest-logo." + imageType)
        logoPixbuf = GdkPixbuf.Pixbuf.new_from_file(logoFile)
        logo = Gtk.Image()
        logo.set_from_pixbuf(logoPixbuf)
        logoFrame = Gtk.Alignment.new(0.5, 0.5, 0.0, 0.0)
        logoFrame.set_padding(10, 10, 10, 10)
        logoFrame.add(logo)
        mainLabel = Gtk.Label()
        mainLabel.set_markup("<span size='xx-large'>TextTest " + texttest_version.version + "</span>\n")
        messageLabel = Gtk.Label()
        message = "TextTest is an application-independent tool for text-based\nfunctional testing. This means running a batch-mode program\nin lots of different ways, and using the text output produced\nas a means of controlling the behaviour of that application."
        messageLabel.set_markup("<i>" + message + "</i>\n")
        messageLabel.set_justify(Gtk.Justification.CENTER)
        # On Windows the default URI hook fails and causes trouble...
        # According to the docs you can set "None" here but that doesn't seem to work...
        Gtk.link_button_set_uri_hook(lambda x, y : None) 
        urlButton = Gtk.LinkButton(self.website, self.website)
        urlButton.set_property("border-width", 0)
        urlButtonbox = Gtk.HBox()
        urlButtonbox.pack_start(urlButton, True, False, 0)
        urlButton.connect("clicked", self.urlClicked)
<<<<<<< HEAD
        licenseLabel = gtk.Label()
        licenseLabel.set_markup("<span size='small'>Copyright " + '\xa9' + " The authors</span>\n")
        self.dialog.vbox.pack_start(logoFrame, expand=False, fill=False)
        self.dialog.vbox.pack_start(mainLabel, expand=True, fill=True)
        self.dialog.vbox.pack_start(messageLabel, expand=False, fill=False)
        self.dialog.vbox.pack_start(urlButtonbox, expand=False, fill=False)
        self.dialog.vbox.pack_start(licenseLabel, expand=False, fill=False)
=======
        licenseLabel = Gtk.Label()
        licenseLabel.set_markup("<span size='small'>Copyright " + u'\xa9' + " The authors</span>\n")
        self.dialog.vbox.pack_start(logoFrame, False, False, 0)
        self.dialog.vbox.pack_start(mainLabel, True, True, 0)
        self.dialog.vbox.pack_start(messageLabel, False, False, 0)
        self.dialog.vbox.pack_start(urlButtonbox, False, False, 0)
        self.dialog.vbox.pack_start(licenseLabel, False, False, 0)
>>>>>>> b41625a7
        self.dialog.set_resizable(False)

    def urlClicked(self, *args): 
        status = guiplugins.openLinkInBrowser(self.website)
        self.notify("Status", status)
        
    def showCredits(self, *args):
        newDialog = TextFileDisplayDialog(self.validApps, False, {}, "CREDITS.txt", self.dialog)
        newDialog.performOnCurrent()

    def showLicense(self, *args):
        newDialog = TextFileDisplayDialog(self.validApps, False, {}, "LICENSE.txt", self.dialog)
        newDialog.performOnCurrent()

    def showVersions(self, *args):
        newDialog = ShowVersions(self.validApps)
        newDialog.performOnCurrent()

class ShowVersions(guiplugins.ActionResultDialogGUI):
    def isActiveOnCurrent(self, *args):
        return True
    def _getTitle(self):
        return "Component _Versions"
    def messageAfterPerform(self):
        return ""
    def getTooltip(self):
        return "show component version information"

    def getDialogTitle(self):
        return "Version Information"

    def makeString(self, versionTuple):
        if type(versionTuple) == StringType:
            return versionTuple
        else:
            return ".".join(map(str, versionTuple))

    def addTable(self, vbox, name, data, alignRight, columnSpacings, **kw):
        table = Gtk.Table(len(data), 2, homogeneous=False)
        table.set_row_spacings(1)
        table.set_col_spacings(columnSpacings)
        for rowNo, (title, versionTuple) in enumerate(data):
            table.attach(self.justify(title + ":", 0.0), 0, 1, rowNo, rowNo + 1, xoptions=Gtk.AttachOptions.FILL, xpadding=1)
            table.attach(self.justify(self.makeString(versionTuple), float(alignRight)), 1, 2, rowNo, rowNo + 1)

        header = Gtk.Label()
        header.set_markup("<b>You are using these " + name + "s:\n</b>")
        tableVbox = Gtk.VBox()
        tableVbox.pack_start(header, False, False, 0)
        tableVbox.pack_start(table, True, True, 0)
        centeredTable = Gtk.Alignment.new(0.5)
        centeredTable.add(tableVbox)
        vbox.pack_start(centeredTable, True, True, 0, **kw)
    
    def addContents(self):
        versionList = [ ("TextTest", texttest_version.version),
                        ("Python", sys.version_info),
                        ("GTK", Gtk.gtk_version),
                        ("PyGTK",  Gtk.pygtk_version),
                        ("PyGObject", GObject.pygobject_version),
                        ("GLib", GObject.glib_version) ]

        installationList = [ ("Test Suite", os.getenv("TEXTTEST_HOME")),
                             ("TextTest", plugins.installationRoots[0]),
                             ("Python", sys.executable) ]
        
        vbox = Gtk.VBox()
        self.addTable(vbox, "version", versionList, alignRight=True, columnSpacings=0)
        self.addTable(vbox, "installation", installationList, alignRight=False, columnSpacings=5, padding=10)
        frame = Gtk.Alignment.new(0.5, 0.5, 1.0, 1.0)
        frame.set_padding(10, 10, 10, 10)
        frame.add(vbox)
        self.dialog.vbox.pack_start(frame, True, True, 0)
        
    def justify(self, label, leftFill, markup = False):
        alignment = Gtk.Alignment.new(leftFill, 0.0, 0.0, 0.0)
        if markup:
            l = Gtk.Label()
            l.set_markup(label)
            alignment.add(l)
        else:
            alignment.add(Gtk.Label(label=label))
        return alignment

class TextFileDisplayDialog(guiplugins.ActionResultDialogGUI):
    def __init__(self, allApps, dynamic, inputOptions, fileName, parent=None):
        self.parent = parent
        self.fileName = fileName
        self.title = self.makeTitleFromFileName(fileName)
        guiplugins.ActionResultDialogGUI.__init__(self, allApps, dynamic)
        
    def getParentWindow(self):
        if self.parent:
            return self.parent
        else:
            return self.topWindow

    def makeTitleFromFileName(self, fileName):
        words = fileName.replace(".txt", "").split("_")
        return " ".join([ word.capitalize() for word in words ])

    def messageAfterPerform(self):
        return ""
        
    def _getTitle(self):
        return self.title

    def getTooltip(self):
        return "Show TextTest " + self.title

    def isActiveOnCurrent(self, *args):
        return True
    
    def getDialogTitle(self):
        return "TextTest " + self.title

    def getTabTitle(self):
        if self.title == "Credits":
            return "Written by"
        else:
            return self.title

    def addContents(self):
        try:
            file = open(plugins.installationPath("doc", self.fileName))
            text = file.read()
            file.close()
            buffer = Gtk.TextBuffer()
            buffer.set_text(text)
        except Exception as e: #pragma : no cover - should never happen
            self.showErrorDialog("Failed to show " + self.fileName + " file:\n" + str(e))
            return

        textView = Gtk.TextView(buffer)
        textView.set_editable(False)
        textView.set_cursor_visible(False)
        textView.set_left_margin(5)
        textView.set_right_margin(5)
        useScrollbars = not self.parent and text.count("\n") > 30
        notebook = Gtk.Notebook()
        label = Gtk.Label(label=self.getTabTitle())
        if useScrollbars:
            window = Gtk.ScrolledWindow()
            window.set_policy(Gtk.PolicyType.AUTOMATIC, Gtk.PolicyType.AUTOMATIC)
            window.add(textView)
            notebook.append_page(window, label)        
            parentSize = self.topWindow.get_size()
            self.dialog.resize(int(parentSize[0] * 0.9), int(parentSize[1] * 0.7))
        else:
            notebook.append_page(textView, label)
            
        self.dialog.vbox.pack_start(notebook, True, True, 0)
        
        
class VersionInfoDialogGUI(guiplugins.ActionResultDialogGUI):
    def isActiveOnCurrent(self, *args):
        return True

    def messageAfterPerform(self):
        return ""

    def makeVersions(self, versionStr):
        versions = []
        for stringVersion in versionStr.split("."):
            try:
                versions.append(int(stringVersion))
            except ValueError:
                versions.append(stringVersion)
        return tuple(versions)

    def addContents(self):
        notebook = Gtk.Notebook()
        notebook.set_scrollable(True)
        notebook.popup_enable()
        docDir = plugins.installationDir("doc")
        versionInfo = self.readVersionInfo(docDir)
        for version in reversed(sorted(versionInfo.keys())):
            buffer = Gtk.TextBuffer()
            buffer.set_text(versionInfo[version])
            textView = Gtk.TextView(buffer)
            textView.set_editable(False)
            textView.set_cursor_visible(False)
            textView.set_left_margin(5)
            textView.set_right_margin(5)
            scrolledWindow = Gtk.ScrolledWindow()
            scrolledWindow.set_policy(Gtk.PolicyType.AUTOMATIC, Gtk.PolicyType.AUTOMATIC)
            scrolledWindow.add(textView)
            scrolledWindow.set_shadow_type(Gtk.ShadowType.IN)
            versionStr = ".".join(map(str, version))
            notebook.append_page(scrolledWindow, Gtk.Label(label=self.labelPrefix() + versionStr))

        if notebook.get_n_pages() == 0: #pragma : no cover - should never happen
            raise plugins.TextTestError("\nNo " + self.getTitle() + " could be found in\n" + docDir + "\n")
        else:
            parentSize = self.topWindow.get_size()
            self.dialog.resize(int(parentSize[0] * 0.9), int(parentSize[1] * 0.7))
            self.dialog.vbox.pack_start(notebook, True, True, 0)
            
    def labelPrefix(self):
        return ""

            
class ShowMigrationNotes(VersionInfoDialogGUI):
    def _getTitle(self):
        return "_Migration Notes"
    def getTooltip(self):
        return "show texttest migration notes"

    def getDialogTitle(self):
        return "TextTest Migration Notes"
        
    def readVersionInfo(self, docDir):
        versionInfo = {}
        for fileName in glob.glob(os.path.join(docDir, "MigrationNotes*")):
            versions = self.makeVersions(fileName.split("_")[-1])
            versionInfo[versions] = open(fileName).read()
        return versionInfo

    def labelPrefix(self):
        return "from "

    
class ShowChangeLogs(VersionInfoDialogGUI):
    def _getTitle(self):
        return "_Change Logs"
    def getTooltip(self):
        return "show texttest change logs"

    def getDialogTitle(self):
        return "TextTest Change Logs"
    
    def readVersionInfo(self, docDir):
        versionInfo = {}
        currVersions = ()
        for line in open(os.path.join(docDir, "ChangeLog")):
            if line.startswith("Version"):
                words = line.strip().split()
                if len(words) == 2:
                    versionStr = words[-1].rstrip(":")
                    currVersions = self.makeVersions(versionStr)
                    versionInfo[currVersions] = ""
                else:
                    versionInfo[currVersions] += line
            elif len(line.strip()) == 0 or line.startswith("="):
                continue
            else:
                versionInfo[currVersions] += line
        return versionInfo


def getInteractiveActionClasses():
    classes = [ ShowMigrationNotes, ShowChangeLogs, ShowVersions, AboutTextTest ]
    for fileName in plugins.findDataPaths([ "*.txt" ], dataDirName="doc"):
        classes.append(plugins.Callable(TextFileDisplayDialog, os.path.basename(fileName)))
    return classes<|MERGE_RESOLUTION|>--- conflicted
+++ resolved
@@ -61,15 +61,6 @@
         urlButtonbox = Gtk.HBox()
         urlButtonbox.pack_start(urlButton, True, False, 0)
         urlButton.connect("clicked", self.urlClicked)
-<<<<<<< HEAD
-        licenseLabel = gtk.Label()
-        licenseLabel.set_markup("<span size='small'>Copyright " + '\xa9' + " The authors</span>\n")
-        self.dialog.vbox.pack_start(logoFrame, expand=False, fill=False)
-        self.dialog.vbox.pack_start(mainLabel, expand=True, fill=True)
-        self.dialog.vbox.pack_start(messageLabel, expand=False, fill=False)
-        self.dialog.vbox.pack_start(urlButtonbox, expand=False, fill=False)
-        self.dialog.vbox.pack_start(licenseLabel, expand=False, fill=False)
-=======
         licenseLabel = Gtk.Label()
         licenseLabel.set_markup("<span size='small'>Copyright " + u'\xa9' + " The authors</span>\n")
         self.dialog.vbox.pack_start(logoFrame, False, False, 0)
@@ -77,7 +68,6 @@
         self.dialog.vbox.pack_start(messageLabel, False, False, 0)
         self.dialog.vbox.pack_start(urlButtonbox, False, False, 0)
         self.dialog.vbox.pack_start(licenseLabel, False, False, 0)
->>>>>>> b41625a7
         self.dialog.set_resizable(False)
 
     def urlClicked(self, *args): 
